--- conflicted
+++ resolved
@@ -180,9 +180,7 @@
         df_fip_ses = df_fip
     return df_fip_ses
 
-<<<<<<< HEAD
 # run the total preprocessing on multiple sessions -- future iteration: collect exceptions in a log file
-=======
 
 
 # FUNCTION to convert NWB to df_fip? -- this is the method decided on
@@ -242,7 +240,6 @@
 
 
 
->>>>>>> 6cd44fed
 def batch_processing(df_fip, methods=['poly', 'exp']):
     df_fip_pp = pd.DataFrame()    
     df_pp_params = pd.DataFrame() 
@@ -376,18 +373,12 @@
                 # Store only the 'data' part of the TimeSeries
                 data_dict[time_series.name] = time_series.data[:]
 
-                timestamps[key].append(time_series.timestamps[:])
+                timestamps[key] = (time_series.timestamps[:])
+
         
-        print(timestamps)
-
-
-
-        # QUICK FIX: Find better way..to Ensure all arrays have the same length
-        # min_length = min(len(v) for v in data_dict.values())
-        # for key in data_dict:
-        #     data_dict[key] = data_dict[key][:min_length]
-
-        # Create a list to hold the transformed data
+            print(f"{key} timestamps", timestamps)
+
+
         transformed_data = []
 
         # Transform the data to have a single column for channel names
@@ -395,21 +386,19 @@
         print(data_dict)
 
 
-
-        for channel, data in data_dict.items():
+        for channel, data in data_dict.items():  
             channel, fiber_number = channel.split('_')
-            for i in range(len(timestamps)):
-                for j, value in enumerate(timestamps[i]):
-                    transformed_data.append({
-                    'time_fip': value,
-                    'channel': channel,
-                    'fiber_number': fiber_number,
-                    'signal': data[j]
-                })
-                print("data",len(data))
-                print("time",len(timestamps[i]))
-        
-       
+            for i in range(len(timestamps[channel + '_'+ fiber_number])):
+                transformed_data.append({
+                'time_fip': timestamps[channel + '_'+ fiber_number][i],
+                'channel': channel,
+                'fiber_number': fiber_number,
+                'signal': data[i]
+            })
+            print("data",len(data))
+
+    
+
         # Convert the dictionary to a pandas DataFrame
         df = pd.DataFrame(transformed_data)
 
