--- conflicted
+++ resolved
@@ -18,10 +18,8 @@
 import itertools
 import pandas as pd
 
-<<<<<<< HEAD
-=======
+
 from pynwb import NWBHDF5IO
->>>>>>> 6cd44fed
 
 import new_preprocess as nwp
 
@@ -68,7 +66,7 @@
 
     #%%
     # New chunk
-    AnalDir = '../trial_data/'
+    AnalDir = '../trial_data/700708_2024-06-14_08-38-31/'
     # (add system later)
     filenames = []
     for name in ['FIP_DataG', 'FIP_DataR', 'FIP_DataIso']:
