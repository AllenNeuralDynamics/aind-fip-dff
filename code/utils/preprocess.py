import itertools

import numpy as np
import pandas as pd
from aind_ophys_utils.signal_utils import noise_std
from scipy.optimize import curve_fit, minimize
<<<<<<< HEAD
from scipy.signal import butter, filtfilt, medfilt
=======
from scipy.signal import butter, sosfiltfilt, medfilt
>>>>>>> 957cad29
from sklearn.linear_model import LinearRegression
from statsmodels.api import RLM
from statsmodels.robust import scale
from statsmodels.robust.norms import TukeyBiweight


# Preprocessing functions
# ---------------------------------------------------------------------------------------------
# removing first few seconds
def tc_crop(tc, nFrame2cut):
    tc_cropped = tc[nFrame2cut:]
    return tc_cropped


# Median filtering to remove electrical artifact.
def tc_medfilt(tc, kernelSize):
    tc_filtered = medfilt(tc, kernel_size=kernelSize)
    return tc_filtered


# Lowpass filter - zero phase filtering (with sosfiltfilt) is used to avoid distorting the signal.
def tc_lowcut(tc, sampling_rate):
    sos = butter(2, 9, btype="low", fs=sampling_rate, output='sos')
    tc_filtered = sosfiltfilt(sos, tc)
    return tc_filtered


# setting up sliding baseline to calculate dF/F
def tc_slidingbase(tc, sampling_rate):
    sos = butter(2, 0.0001, btype="low", fs=sampling_rate, output='sos')
    tc_base = sosfiltfilt(sos, tc, padtype="even")
    return tc_base


# obtain dF/F using median of values within sliding baseline
def tc_dFF(tc, tc_base, b_percentile):
    tc_dFoF = tc / tc_base
    sort = np.sort(tc_dFoF)
    b_median = np.median(sort[0: round(len(sort) * b_percentile)])
    tc_dFoF = tc_dFoF - b_median
    return tc_dFoF


# fill in the gap left by cropping out the first few timesteps
def tc_filling(tc, nFrame2cut):
    tc_filled = np.append(np.ones([nFrame2cut, 1]) * tc[0], tc)
    return tc_filled


def tc_polyfit(tc, sampling_rate, degree):
    """
    Fit with polynomial to remove bleaching artifact
    Args:
        tc: np.array
            Fiber photometry signal
        sampling_rate: float
            Sampling rate of the signal
    Returns:
        tc_dFoF: np.array
            Preprocessed fiber photometry signal
        popt: array
            Optimal values for the parameters of the preprocessing
    """
    time_seconds = np.arange(len(tc)) / sampling_rate
    coefs = np.polyfit(time_seconds, tc, deg=degree)
    tc_poly = np.polyval(coefs, time_seconds)
    return tc_poly, coefs


def tc_expfit(tc, sampling_rate=20):
    """
    Fit with Biphasic exponential decay
    Args:
        tc: np.array
            Fiber photometry signal
        sampling_rate: float
            Sampling rate of the signal
    Returns:
        tc_dFoF: np.array
            Preprocessed fiber photometry signal
        popt: array
            Optimal values for the parameters of the preprocessing
    """

    def func(x, a, b, c, d):
        return a * np.exp(-b * x) + c * np.exp(-d * x)

    time_seconds = np.arange(len(tc)) / sampling_rate
    try:  # try first providing initial estimates
        tc0 = tc[: int(sampling_rate)].mean()
        popt, pcov = curve_fit(
            func, time_seconds, tc, (0.9 * tc0, 1 / 3600, 0.1 * tc0, 1 / 200)
        )
    except:
        popt, pcov = curve_fit(func, time_seconds, tc)
    tc_exp = func(time_seconds, *popt)
    return tc_exp, popt


def tc_brightfit(tc, sampling_rate=20, robust=True):
    """
    Fit with  Biphasic exponential decay (bleaching)  x  increasing saturating exponential (brightening)
    Args:
        tc: np.array
            Fiber photometry signal
        sampling_rate: float
            Sampling rate of the signal
        robust: bool
            Whether to fit baseline using IRLS (robust regression)
    Returns:
        tc_dFoF: np.array
            Preprocessed fiber photometry signal
        popt: array
            Optimal values for the parameters of the preprocessing
    """
    popt = (
        fit_trace_robust(tc, sampling_rate) if robust else fit_trace(
            tc, sampling_rate)
    )
    return baseline(*popt, T=len(tc)), popt


def baseline(
    b_inf,
    b_slow=0,
    b_fast=0,
    b_bright=0,
    t_slow=np.inf,
    t_fast=np.inf,
    t_bright=np.inf,
    T=70000,
    fs=20,
):
    """Baseline with  Biphasic exponential decay (bleaching)  x  increasing saturating exponential (brightening)"""
    tmp = -np.arange(T)
    return (
        b_inf
        * (
            1
            + b_slow * np.exp(tmp / (t_slow * fs))
            + b_fast * np.exp(tmp / (t_fast * fs))
        )
        * (1 - b_bright * np.exp(tmp / (t_bright * fs)))
    )


def fit_trace(trace, fs=20):
    """
    Oridinary Least Squares (OLS) fit using above baseline (bleaching x brightening)
    Args:
        trace: np.array
            Fiber photometry signal
        fs: float
            Sampling rate of the signal
    Returns:
        x: array
            Optimal values for the parameters of the preprocessing
    """

    def optimize(trace, x0, ds=1, maxiter=20000):
        T = len(trace)
        trace_ds = trace[: T // ds * ds].reshape(-1, ds).mean(1)

        def objective(params):
            return np.sum(
                (trace_ds - baseline(*params, T=len(trace_ds), fs=fs / ds)) ** 2
            )

        return minimize(
            objective,
            x0,
            bounds=[
                (0, np.inf),
                (0, np.inf),
                (0, np.inf),
                (0, np.inf),
                (1, np.inf),
                (1 / ds, np.inf),
                (1, np.inf),
            ],
            method="Nelder-Mead",
            options={"maxiter": maxiter},
        )

    # optimize on decimated data to quickly get good initial estimates
    res100 = optimize(
        trace, (trace[-1000:].mean(), 0.35, 0.2, 0.25,
                3600.0, 200.0, 2000.0), 100, 2000
    )
    res10 = optimize(trace, res100.x, 10, 1000)
    # optimize on full data
    res = optimize(trace, res10.x)
    x = res.x
    if np.allclose(x[3], 0):  # no brightening
        x[-1] = np.inf
        x[3] = 0
    if np.allclose(x[2], 0):  # no fast decay
        x[-2] = np.inf
        x[2] = 0
    if x[-2] > x[-3]:  # swap t_slow and t_fast if optimization returns t_fast > t_slow
        x[1], x[2], x[-2], x[-3] = x[2], x[1], x[-3], x[-2]
    return x


def fit_trace_robust(
    trace,
    fs=20,
    M=TukeyBiweight(2),
    maxiter=50,
    tol=1e-5,
    update_scale=True,
    asymmetric=True,
    scale_est="welch",
):
    """
    Iteratively Reweighted Least Squares (IRLS) fit using above baseline (bleaching x brightening)
    see https://github.com/statsmodels/statsmodels/blob/main/statsmodels/robust/robust_linear_model.py#L196
    Args:
        trace: np.array
            Fiber photometry signal
        fs: float
            Sampling rate of the signal
        M : statsmodels.robust.norms.RobustNorm
            The robust criterion function for downweighting outliers.
            See statsmodels.robust.norms for more information.
        maxiter : int
            The maximum number of iterations to try.
        tol : float
            The convergence tolerance of the estimate.
        update_scale : bool
            If `update_scale` is False then the scale estimate for the
            weights is held constant over the iteration.  Otherwise, it
            is updated for each fit in the iteration.
        asymmetric : bool
            If `asymmetric` is True then only positive outliers are reweighted.
        scale_est : str
            'mad' or 'welch'
            Indicates the estimate to use for scaling the weights in the IRLS.
    Returns:
        params: array
            Optimal values for the parameters of the preprocessing
    """

    def optimize_robust(trace, x0, weights):
        T = len(trace)

        def objective(params):
            return np.sum(weights * (trace - baseline(*params, T=T, fs=fs)) ** 2)

        return minimize(
            objective,
            x0,
            bounds=[
                (0, np.inf),
                (0, np.inf),
                (0, np.inf),
                (0, np.inf),
                (1, np.inf),
                (1, np.inf),
                (1, np.inf),
            ],
        )

    # init with OLS fit
    params = fit_trace(trace)
    f0 = baseline(*params, T=len(trace), fs=fs)
    resid = trace - f0
    scl = (
        scale.mad(resid, center=0)
        if scale_est == "mad"
        else noise_std(resid, method="welch")
    )
    deviance = M(resid / scl).sum()

    iteration = 1
    converged = False
    while not converged:
        if scl == 0.0:
            import warnings

            warnings.warn(
                "Estimated scale is 0.0 indicating that the most"
                " last iteration produced a perfect fit of the "
                "weighted data."
            )
            break
        weights = M.weights(resid / scl)
        if asymmetric:
            weights[resid < 0] = 1
        wls_results = optimize_robust(trace, params, weights)
        params = wls_results.x
        f0 = baseline(*params, T=len(trace), fs=fs)
        resid = trace - f0
        if update_scale is True:
            scl = (
                scale.mad(resid, center=0)
                if scale_est == "mad"
                else noise_std(resid, method="welch")
            )
        dev_pre = deviance
        deviance = M(resid / scl).sum()
        iteration += 1
        converged = iteration >= maxiter or np.abs(deviance - dev_pre) < tol

    return params


# dF/F total function
def chunk_processing(
    tc,
    method="poly",
    nFrame2cut=100,
    kernelSize=1,
    sampling_rate=20,
    degree=4,
    b_percentile=0.7,
    robust=True,
):
    """
    Calculates dF/F of the fiber photometry signal.
    Args:
        tc: np.array
            Fiber photometry signal
        method: str
            Method to preprocess the data. Options: poly, exp, bright
        nFrame2cut: int
            Number of frames to crop from the beginning of the signal
        kernelSize: int
            Size of the kernel for median filtering
        sampling_rate: float
            Sampling rate of the signal
        degree: int
            Degree of the polynomial to fit
        b_percentile: float
            Percentile to calculate the baseline
        robust: bool
            Whether to fit baseline using IRLS (robust regression, only 'bright' method)
    Returns:
        tc_dFoF: np.array
            dF/F of fiber photometry signal
        tc_params: dict
            Dictionary with the parameters of the preprocessing
    """
    tc_cropped = tc_crop(tc, nFrame2cut)
    tc_filtered = medfilt(tc_cropped, kernel_size=kernelSize)
    tc_filtered = tc_lowcut(tc_filtered, sampling_rate)
    try:
        if method == "poly":
            tc_fit, tc_coefs = tc_polyfit(tc_filtered, sampling_rate, degree)
        if method == "exp":
            tc_fit, tc_coefs = tc_expfit(tc_filtered, sampling_rate)
        if method == "bright":
            tc_fit, tc_coefs = tc_brightfit(tc_filtered, sampling_rate, robust)
            tc_dFoF = tc_filtered / tc_fit - 1
        else:
            tc_estim = tc_filtered - tc_fit
            tc_base = tc_slidingbase(tc_filtered, sampling_rate)
            tc_dFoF = tc_dFF(tc_estim, tc_base, b_percentile)
        tc_dFoF = tc_filling(tc_dFoF, nFrame2cut)
        tc_params = {i_coef: tc_coefs[i_coef]
                     for i_coef in range(len(tc_coefs))}
    except:
        print(f"Processing with method {method} failed. Setting dF/F to nans.")
        tc_dFoF = np.nan * tc
        tc_params = {
            i_coef: np.nan
            for i_coef in range({"poly": 5, "exp": 4, "bright": 7}[method])
        }
    tc_qualitymetrics = {"QC_metric": np.nan}
    tc_params.update(tc_qualitymetrics)

    return tc_dFoF, tc_params


def motion_correct(dff, fs=20, M=TukeyBiweight(1)):
    """
    Perform motion correction on a fiber's dF/F traces by regressing out
    the filtered isosbestic traces.
    Args:
        dff: pd.DataFrame
            DataFrame containing the dF/F traces of the fiber photometry signals.
        fs: float
            Sampling rate of the signal, in Hz.
        M: statsmodels.robust.norms.RobustNorm
            Robust criterion function used to downweight outliers.
            Refer to `statsmodels.robust.norms` for more details.
    Returns:
        dff_mc : pd.DataFrame
            Preprocessed fiber photometry signal with motion correction applied
            (dF/F + motion correction).
    """
<<<<<<< HEAD
    b, a = butter(N=2, Wn=0.3, fs=fs)
    dff_filt = filtfilt(b, a, dff, axis=0).T
=======
    sos = butter(N=2, Wn=0.3, fs=fs, output='sos')
    dff_filt = sosfiltfilt(sos, dff, axis=0).T
>>>>>>> 957cad29
    motion = dff_filt[dff.columns.get_loc("Iso")]
    if M is not None:
        motion = (
            np.maximum(
                [RLM(d, motion, M=M).fit().params for d in dff_filt], 0) * motion
        ).T
    else:
        motion = (
            LinearRegression(fit_intercept=False, positive=True)
            .fit(motion[:, None], dff_filt.T)
            .predict(motion[:, None])
        )
    motion -= motion.mean(0)
    dff_mc = dff - motion
    return dff_mc


def batch_processing(df_fip, methods=["poly", "exp", "bright"]):
    """
    Preprocesses the fiber photometry signal (dF/F + motion correction).
    Args:
        df_fib: pd.DataFrame
            Fiber photometry signal
        methods: list of str
            Methods to preprocess the data. Options: poly, exp, bright
    Returns:
        df_fip_pp: pd.DataFrame
            dF/F of fiber photometry signal
        df_pp_params: pd.DataFrame
            Dataframe with the parameters of the preprocessing
        df_fip_mc: pd.DataFrame
            Preprocessed (dF/F + motion correction) of fiber photometry signal
    """
    df_fip_pp = pd.DataFrame()
    df_pp_params = pd.DataFrame()
    df_mc = pd.DataFrame()

    if len(df_fip) == 0:
        return df_fip, df_pp_params

    sessions = pd.unique(df_fip["session"].values)
    sessions = sessions[~pd.isna(sessions)]
    fiber_numbers = np.unique(df_fip["fiber_number"].values)
    channels = pd.unique(df_fip["channel"])  # ['G', 'R', 'Iso']
    channels = channels[~pd.isna(channels)]
    for pp_name in methods:
        if pp_name in ["poly", "exp", "bright"]:
            for i_iter, (session, fiber_number) in enumerate(
                itertools.product(sessions, fiber_numbers)
            ):
                # dF/F
                df_1fiber = pd.DataFrame()
                for channel in channels:
                    df_fip_iter = df_fip[
                        (df_fip["session"] == session) &
                        (df_fip["fiber_number"] == fiber_number) &
                        (df_fip["channel"] == channel)
                    ].copy()
                    if len(df_fip_iter) == 0:
                        continue

                    NM_values = df_fip_iter["signal"].values
                    NM_preprocessed, NM_fitting_params = chunk_processing(
                        NM_values, method=pp_name
                    )
                    df_fip_iter.loc[:, "signal"] = NM_preprocessed
                    df_fip_iter.loc[:, "preprocess"] = pp_name
                    df_fip_pp = pd.concat([df_fip_pp, df_fip_iter], ignore_index=True)
                    df_1fiber = pd.concat([df_1fiber, df_fip_iter], ignore_index=True)

                    NM_fitting_params.update(
                        {
                            "preprocess": pp_name,
                            "channel": channel,
                            "fiber_number": fiber_number,
                            "session": session,
                        }
                    )
                    df_pp_params_ses = pd.DataFrame(NM_fitting_params, index=[0])
                    df_pp_params = pd.concat([df_pp_params, df_pp_params_ses], axis=0)

                # motion correction
                if len(df_1fiber) == 0:
                    continue
                # convert to #frames x #channels
                df_dff_iter = pd.DataFrame(
                    np.column_stack(
                        [
                            df_1fiber[df_1fiber["channel"] == c]["signal"].values
                            for c in channels
                        ]
                    ),
                    columns=channels,
                )
                # run motion correction
                df_mc_iter = motion_correct(df_dff_iter)
                # convert back to a table with columns channel and signal
                df_mc_iter = df_mc_iter.melt(
                    var_name="channel", value_name="signal")
                df_mc = pd.concat([df_mc, df_mc_iter], ignore_index=True)
    df_fip_mc = df_fip_pp.copy()
    df_fip_mc["signal"] = df_mc["signal"]

    return df_fip_pp, df_pp_params, df_fip_mc<|MERGE_RESOLUTION|>--- conflicted
+++ resolved
@@ -4,11 +4,7 @@
 import pandas as pd
 from aind_ophys_utils.signal_utils import noise_std
 from scipy.optimize import curve_fit, minimize
-<<<<<<< HEAD
-from scipy.signal import butter, filtfilt, medfilt
-=======
 from scipy.signal import butter, sosfiltfilt, medfilt
->>>>>>> 957cad29
 from sklearn.linear_model import LinearRegression
 from statsmodels.api import RLM
 from statsmodels.robust import scale
@@ -400,13 +396,8 @@
             Preprocessed fiber photometry signal with motion correction applied
             (dF/F + motion correction).
     """
-<<<<<<< HEAD
-    b, a = butter(N=2, Wn=0.3, fs=fs)
-    dff_filt = filtfilt(b, a, dff, axis=0).T
-=======
     sos = butter(N=2, Wn=0.3, fs=fs, output='sos')
     dff_filt = sosfiltfilt(sos, dff, axis=0).T
->>>>>>> 957cad29
     motion = dff_filt[dff.columns.get_loc("Iso")]
     if M is not None:
         motion = (
