--- conflicted
+++ resolved
@@ -17,11 +17,7 @@
     torch --index-url https://download.pytorch.org/whl/cpu
 
 RUN pip3 install -U --no-cache-dir \
-<<<<<<< HEAD
-    aind-data-schema>1.0.0 \
-=======
-    aind-data-schema==1.2.0 \
->>>>>>> cb72a837
+    aind-data-schema>=1.2.0 \
     aind-ophys-utils \
     hdmf-zarr \
     matplotlib \
