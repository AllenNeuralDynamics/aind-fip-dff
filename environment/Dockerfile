--- conflicted
+++ resolved
@@ -8,8 +8,8 @@
 ARG GIT_ACCESS_TOKEN
 COPY git-askpass /
 
-<<<<<<< HEAD
-=======
+
+
 RUN pip3 install -U --no-cache-dir \
     aind-codeocean-api==0.4.2 \
     boto3==1.34.96 \
@@ -24,5 +24,4 @@
 RUN cd /.code-server \
 	&& tar -xvf code-server.tar.gz \
 	&& rm code-server.tar.gz \
-	&& ln -s /.code-server/code-server-4.9.0-linux-amd64/bin/code-server  /usr/bin/code-server
->>>>>>> 6cd44fed
+	&& ln -s /.code-server/code-server-4.9.0-linux-amd64/bin/code-server  /usr/bin/code-server